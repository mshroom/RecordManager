<?php
/**
 * SolrUpdater Class
 *
 * PHP version 5
 *
 * Copyright (C) The National Library of Finland 2012-2015.
 *
 * This program is free software; you can redistribute it and/or modify
 * it under the terms of the GNU General Public License version 2,
 * as published by the Free Software Foundation.
 *
 * This program is distributed in the hope that it will be useful,
 * but WITHOUT ANY WARRANTY; without even the implied warranty of
 * MERCHANTABILITY or FITNESS FOR A PARTICULAR PURPOSE.  See the
 * GNU General Public License for more details.
 *
 * You should have received a copy of the GNU General Public License
 * along with this program; if not, write to the Free Software
 * Foundation, Inc., 59 Temple Place, Suite 330, Boston, MA  02111-1307  USA
 *
 * @category DataManagement
 * @package  RecordManager
 * @author   Ere Maijala <ere.maijala@helsinki.fi>
 * @license  http://opensource.org/licenses/gpl-2.0.php GNU General Public License
 * @link     https://github.com/KDK-Alli/RecordManager
 */
declare(ticks = 100);

require_once 'BaseRecord.php';
require_once 'MetadataUtils.php';
require_once 'PerformanceCounter.php';

/**
 * SolrUpdater Class
 *
 * This is a class for updating the Solr index.
 *
 * @category DataManagement
 * @package  RecordManager
 * @author   Ere Maijala <ere.maijala@helsinki.fi>
 * @license  http://opensource.org/licenses/gpl-2.0.php GNU General Public License
 * @link     https://github.com/KDK-Alli/RecordManager
 */
class SolrUpdater
{
    protected $db;
    protected $log;
    protected $settings;
    protected $buildingHierarchy;
    protected $verbose;
    protected $counts;
    protected $journalFormats;
    protected $eJournalFormats;
    protected $allJournalFormats;
    protected $articleFormats;
    protected $eArticleFormats;
    protected $allArticleFormats;
    protected $httpPids = [];
    protected $terminate;
    protected $dumpPrefix = '';

    protected $commitInterval;
    protected $maxUpdateRecords;
    protected $maxUpdateSize;
    protected $maxUpdateTries;
    protected $updateRetryWait;
    protected $backgroundUpdates;
    protected $threadedMergedRecordUpdate;


    /**
     * Solr Update Buffer
     *
     * @var string
     */
    protected $buffer;

    /**
     * Characters in the Buffer
     *
     * @var int
     */
    protected $bufferLen;

    /**
     * Count of Records in the Buffer
     *
     * @var int
     */
    protected $buffered;

    /**
     * Deletion Buffer
     *
     * @var string[]
     */
    protected $bufferedDeletions;

    /**
     * HTTP Client
     *
     * @var HTTP_Request2
     */
    protected $request;

    protected $mergedFields = ['institution', 'collection', 'building',
        'language', 'physical', 'publisher', 'publishDate', 'contents', 'url',
        'ctrlnum', 'author=author2', 'author2', 'author_additional', 'title_alt',
        'title_old', 'title_new', 'dateSpan', 'series', 'series2', 'topic', 'genre',
        'geographic', 'era', 'long_lat', 'isbn', 'issn'];

    protected $singleFields = ['title', 'title_short', 'title_full',
        'title_sort', 'author-letter', 'format', 'publishDateSort',
        'callnumber', 'callnumber-a', 'callnumber-first-code', 'illustrated',
        'first_indexed', 'last-indexed'];

    protected $enrichments = [];

    /**
     * Constructor
     *
     * @param MongoDB $db       Database connection
     * @param string  $basePath RecordManager main directory
     * @param object  $log      Logger
     * @param boolean $verbose  Whether to output verbose messages
     *
     * @throws Exception
     */
    public function __construct($db, $basePath, $log, $verbose)
    {
        global $configArray;

        $this->db = $db;
        $this->basePath = $basePath;
        $this->log = $log;
        $this->verbose = $verbose;
        $this->counts = isset($configArray['Mongo']['counts'])
            && $configArray['Mongo']['counts'];

        $this->journalFormats = isset($configArray['Solr']['journal_formats'])
            ? $configArray['Solr']['journal_formats']
            : ['Journal', 'Serial', 'Newspaper'];

        $this->eJournalFormats = isset($configArray['Solr']['ejournal_formats'])
            ? $configArray['Solr']['journal_formats']
            : ['eJournal'];

        $this->allJournalFormats
            = array_merge($this->journalFormats, $this->eJournalFormats);

        $this->articleFormats = isset($configArray['Solr']['article_formats'])
            ? $configArray['Solr']['article_formats']
            : ['Article'];

        $this->eArticleFormats = isset($configArray['Solr']['earticle_formats'])
            ? $configArray['Solr']['earticle_formats']
            : ['eArticle'];

        $this->allArticleFormats
            = array_merge($this->articleFormats, $this->eArticleFormats);

        // Special case: building hierarchy
        $this->buildingHierarchy = isset($configArray['Solr']['hierarchical_facets'])
            && in_array('building', $configArray['Solr']['hierarchical_facets']);

        if (isset($configArray['Solr']['merged_fields'])) {
            $this->mergedFields
                = explode(',', $configArray['Solr']['merged_fields']);
        }
        $this->mergedFields = array_flip($this->mergedFields);

        if (isset($configArray['Solr']['single_fields'])) {
            $this->singleFields
                = explode(',', $configArray['Solr']['single_fields']);
        }
        $this->singleFields = array_flip($this->singleFields);

        $this->commitInterval = isset($configArray['Solr']['max_commit_interval'])
            ? $configArray['Solr']['max_commit_interval'] : 50000;
        $this->maxUpdateRecords = isset($configArray['Solr']['max_update_records'])
            ? $configArray['Solr']['max_update_records'] : 5000;
        $this->maxUpdateSize = isset($configArray['Solr']['max_update_size'])
            ? $configArray['Solr']['max_update_size'] : 1024;
        $this->maxUpdateSize *= 1024;
        $this->maxUpdateTries = isset($configArray['Solr']['max_update_tries'])
            ? $configArray['Solr']['max_update_tries'] : 15;
        $this->updateRetryWait = isset($configArray['Solr']['update_retry_wait'])
            ? $configArray['Solr']['update_retry_wait'] : 60;
        $this->backgroundUpdates = isset($configArray['Solr']['background_update'])
            ? $configArray['Solr']['background_update'] : 0;
        $this->threadedMergedRecordUpdate
            = isset($configArray['Solr']['threaded_merged_record_update'])
                ? $configArray['Solr']['threaded_merged_record_update'] : false;

        // Load settings and mapping files
        $this->loadDatasources();
    }

    /**
     * Catch the SIGINT signal and signal the main thread to terminate
     *
     * @param int $signal Signal ID
     *
     * @return void
     */
    public function sigIntHandler($signal)
    {
        $this->terminate = true;
        echo "Termination requested\n";
    }

    /**
     * Process merged (deduplicated) records
     *
     * @param MongoDate $mongoFromDate Start date
     * @param string    $sourceId      Comma-separated list of source IDs to update,
     *                                 or empty or * for all sources
     * @param string    $singleId      Export only a record with the given ID
     * @param bool      $noCommit      If true, changes are not explicitly committed
     * @param bool      $delete        If true, records in the given $sourceId are
     *                                 all deleted
     * @param string    $compare       If set, just compare the records with the
     *                                 ones already in the Solr index and write any
     *                                 differences in a file given in this parameter
     *
     * @throws Exception
     * @return boolean Whether anything was updated
     */
    protected function processMerged(
        $mongoFromDate, $sourceId, $singleId, $noCommit, $delete, $compare
    ) {
        global $configArray;

        $verb = $compare ? 'compared' : ($this->dumpPrefix ? 'dumped' : 'indexed');
        $initVerb = $compare
            ? 'Comparing'
            : ($this->dumpPrefix ? 'Dumping' : 'Indexing');

        $params = [];
        if ($singleId) {
            $params['_id'] = $singleId;
            $params['dedup_id'] = ['$exists' => true];
            $lastIndexingDate = null;
        } else {
            if (isset($mongoFromDate)) {
                $params['updated'] = ['$gte' => $mongoFromDate];
            }
            if ($sourceId) {
                $sources = explode(',', $sourceId);
                if (count($sources) == 1) {
                    $params['source_id'] = $sourceId;
                } else {
                    $sourceParams = [];
                    foreach ($sources as $source) {
                        $sourceParams[] = ['source_id' => $source];
                    }
                    $params['$or'] = $sourceParams;
                }
            }
            if (!$delete) {
                $params['update_needed'] = false;
            }
            $params['dedup_id'] = ['$exists' => true];
        }

        $collectionName = 'mr_record_' . md5(json_encode($params));
        if (isset($fromDate)) {
            $collectionName .= '_' . date('Ymd', strtotime($fromDate));
        }
        $record = $this->db->record->find()->sort(['updated' => -1])->getNext();
        $lastRecordTime = $record['updated']->sec;
        $collectionName .= "_$lastRecordTime";

        // Install a signal handler so that we can exit cleanly if interrupted
        unset($this->terminate);
        if (function_exists('pcntl_signal')) {
            pcntl_signal(SIGINT, [$this, 'sigIntHandler']);
            $this->log->log('updateRecords', 'Interrupt handler set');
        } else {
            $this->log->log(
                'updateRecords',
                'Could not set an interrupt handler -- pcntl not available'
            );
        }

        // Check if we already have a suitable collection and drop too old
        // collections
        $collectionExists = false;
        foreach ($this->db->listCollections() as $collection) {
            $collection = explode('.', $collection, 2);
            if ($collection[0] != $configArray['Mongo']['database']) {
                continue;
            }
            $collection = end($collection);
            if ($collection == $collectionName) {
                $collectionExists = true;
            } else {
                $nameParts = explode('_', $collection);
                $collTime = end($nameParts);
                if (strncmp($collection, 'mr_record_', 10) == 0
                    && is_numeric($collTime)
                    && $collTime != $lastRecordTime
                    && $collTime < time() - 60 * 60 * 24 * 7
                ) {
                    $this->log->log(
                        'processMerged',
                        "Cleanup: dropping old m/r collection $collection"
                    );
                    $this->db->selectCollection($collection)->drop();
                }
            }
        }

        $from = isset($mongoFromDate)
            ? date('Y-m-d H:i:s', $mongoFromDate->sec)
            : 'the beginning';

        if (!$collectionExists) {
            $this->log->log(
                'processMerged',
                "Creating merged record list $collectionName (from $from, stage 1/2)"
            );

            $records = $this->db->record->find($params, ['dedup_id' => 1]);
            $prevId = null;
            $collection = $this->db->selectCollection($collectionName . '_tmp');
            $collection->drop();
            $count = 0;
            $totalMergeCount = 0;
            foreach ($records as $record) {
                if (isset($this->terminate)) {
                    $this->log->log(
                        'processMerged',
                        'Termination upon request (merged record list)'
                    );
                    $collection->drop();
                    exit(1);
                }
                $id = $record['dedup_id'];
                if (isset($record['update_needed']) && $record['update_needed']) {
                    $this->log->log(
                        'processMerged',
                        "Record {$record['_id']} needs deduplication and would not"
                        . " be processed in a normal update",
                        Logger::WARNING
                    );
                }

                if (!isset($prevId) || $prevId != $id) {
                    $collection->insert(['_id' => $id], ['w' => 0]);
                    ++$totalMergeCount;
                    if (++$count % 10000 == 0) {
                        $this->log->log('processMerged', "$count id's processed");
                    }
                }
                $prevId = $id;
            }
            $this->log->log('processMerged', "$count id's processed");

            // Add dedup records by date (those that were not added by record date)
            if (!isset($mongoFromDate)) {
                $this->log->log(
                    'processMerged',
                    'No starting date, bypassing stage 2/2'
                );
            } else {
                $this->log->log(
                    'processMerged',
                    "Creating merged record list $collectionName"
                    . " (from $from, stage 2/2)"
                );
                $dedupParams = [];
                if ($singleId) {
                    $dedupParams['ids'] = $singleId;
                } else {
                    $dedupParams['changed'] = ['$gte' => $mongoFromDate];
                }

                $records = $this->db->dedup->find($dedupParams, ['_id' => 1]);
                $count = 0;
                foreach ($records as $record) {
                    if (isset($this->terminate)) {
                        $this->log->log('processMerged', 'Termination upon request');
                        $collection->drop();
                        exit(1);
                    }
                    $id = $record['_id'];
                    if (!isset($prevId) || $prevId != $id) {
                        $collection->insert(['_id' => $id], ['w' => 0]);
                        ++$totalMergeCount;
                        if (++$count % 10000 == 0) {
                            $this->log->log(
                                'processMerged',
                                "$count merge record id's processed"
                            );
                        }
                    }
                    $prevId = $id;
                }
                $this->log->log(
                    'processMerged',
                    "$count merge record id's processed"
                );
            }
            if ($totalMergeCount > 0) {
                $mongo = new MongoClient($configArray['Mongo']['url']);
                $dbName = $configArray['Mongo']['database'];
                $res = $mongo->admin->command(
                    [
                        'renameCollection' => $dbName . '.' . $collectionName
                            . '_tmp',
                        'to' => $dbName . '.' . $collectionName
                    ]
                );
                if (!$res['ok']) {
                    throw new Exception(
                        'Renaming collection failed: ' . print_r($res, true)
                    );
                }
            }
        } else {
            $this->log->log(
                'processMerged',
                "Using existing merged record list $collectionName"
            );
        }
        pcntl_signal(SIGINT, SIG_DFL);

        $keys = $this->db->{$collectionName}->find();
        $keys->immortal(true);
        $count = 0;
        $mergedComponents = 0;
        $deleted = 0;
        $this->initBufferedUpdate();
        if ($noCommit) {
            $this->log->log(
                'processMerged',
                "$initVerb the merged records (with no forced commits)"
            );
        } else {
            $this->log->log(
                'processMerged',
                "$initVerb the merged records (max commit interval "
                . "{$this->commitInterval} records)"
            );
        }
        $pc = new PerformanceCounter();
        foreach ($keys as $key) {
            if (empty($key['_id'])) {
                continue;
            }

            $dedupRecord = $this->db->dedup->findOne(['_id' => $key['_id']]);
            if (empty($dedupRecord)) {
                $this->log->log(
                    'processMerged',
                    "Dedup record with id {$key['_id']} missing",
                    Logger::ERROR
                );
                continue;
            }
            if ($dedupRecord['deleted']) {
                if (!$compare) {
                    $this->bufferedDelete($dedupRecord['_id']);
                }
                ++$count;
                ++$deleted;
                continue;
            }

            $children = [];
            $merged = [];
            $records = $this->db->record->find(
                ['_id' => ['$in' => $dedupRecord['ids']]]
            );
            foreach ($records as $record) {
                if ($record['deleted']
                    || ($sourceId && $delete && $record['source_id'] == $sourceId)
                ) {
                    if (!$compare) {
                        $this->bufferedDelete($record['_id']);
                    }
                    ++$count;
                    ++$deleted;
                    continue;
                }
                $data = $this->createSolrArray($record, $mergedComponents);
                if ($data === false) {
                    continue;
                }
                $merged = $this->mergeRecords($merged, $data);
                $children[] = ['mongo' => $record, 'solr' => $data];
            }

            if (count($children) == 0) {
                $this->log->log(
                    'processMerged',
                    "Found no records with dedup id: {$key['_id']}",
                    Logger::INFO
                );
                if (!$compare) {
                    $this->bufferedDelete($dedupRecord['_id']);
                }
            } elseif (count($children) == 1) {
                // A dedup key exists for a single record. This should only happen
                // when a data source is being deleted...
                $child = $children[0];
                if (!$delete) {
                    $this->log->log(
                        'processMerged',
                        'Found a single record with a dedup id: '
                        . $child['solr']['id'],
                        Logger::WARNING
                    );
                }
                if ($this->verbose) {
                    echo 'Original deduplicated but single record '
                        . $child['solr']['id'] . ":\n";
                    print_r($child['solr']);
                }

                ++$count;

                if (!$compare) {
                    $res = $this->bufferedUpdate($child['solr'], $count, $noCommit);
                } else {
                    $res = $count % 1000 == 0;
                    $this->compareWithSolrRecord($child['solr'], $compare);
                }
                if ($res) {
                    $pc->add($count);
                    $avg = $pc->getSpeed();
                    $this->log->log(
                        'processMerged',
                        "$count merged records (of which $deleted deleted) with "
                        . "$mergedComponents merged parts $verb, $avg records/sec"
                    );
                }
            } else {
                foreach ($children as $child) {
                    $child['solr']['merged_child_boolean'] = true;

                    if ($this->verbose) {
                        echo 'Original deduplicated record '
                            . $child['solr']['id'] . ":\n";
                        $this->prettyPrint($child['solr']);
                    }

                    ++$count;
                    if (!$compare) {
                        $res = $this->bufferedUpdate(
                            $child['solr'], $count, $noCommit
                        );
                    } else {
                        $res = $count % 1000 == 0;
                        $this->compareWithSolrRecord($child['solr'], $compare);
                    }
                    if ($res) {
                        $pc->add($count);
                        $avg = $pc->getSpeed();
                        $this->log->log(
                            'processMerged',
                            "$count merged records (of which $deleted deleted) with "
                            . "$mergedComponents merged parts $verb, $avg "
                            . 'records/sec'
                        );
                    }
                }

                // Remove duplicate fields from the merged record
                foreach ($merged as $fieldkey => $value) {
                    if ($fieldkey == 'author=author2') {
                        $fieldkey = 'author2';
                    }
                    if (substr($fieldkey, -3, 3) == '_mv'
                        || isset($this->mergedFields[$fieldkey])
                    ) {
                        $merged[$fieldkey] = array_values(
                            MetadataUtils::array_iunique($merged[$fieldkey])
                        );
                    }
                }
                if (isset($merged['allfields'])) {
                    $merged['allfields'] = array_values(
                        MetadataUtils::array_iunique($merged['allfields'])
                    );
                } else {
                    $this->log->log(
                        'processMerged',
                        'allfields missing in merged record for dedup key '
                        . $key['_id'],
                        Logger::WARNING
                    );
                }

                $mergedId = (string)$key['_id'];
                if (empty($merged)) {
                    if (!$compare) {
                        $this->bufferedDelete($mergedId);
                    }
                    ++$deleted;
                    continue;
                }
                $merged['id'] = $mergedId;
                $merged['recordtype'] = 'merged';
                $merged['merged_boolean'] = true;

                if ($this->verbose) {
                    echo "Merged record {$merged['id']}:\n";
                    $this->prettyPrint($merged);
                }

                ++$count;
                if (!$compare) {
                    $res = $this->bufferedUpdate($merged, $count, $noCommit);
                } else {
                    $res = $count % 1000 == 0;
                    $this->compareWithSolrRecord($merged, $compare);
                }
                if ($res) {
                    $pc->add($count);
                    $avg = $pc->getSpeed();
                    $this->log->log(
                        'processMerged',
                        "$count merged records (of which $deleted deleted) with "
                        . "$mergedComponents merged parts $verb, $avg records/sec"
                    );
                }
            }
        }
        if (!$compare) {
            $this->flushUpdateBuffer();
        }
        $this->log->log(
            'processMerged',
            "Total $count merged records (of which $deleted deleted) with "
            . "$mergedComponents merged parts $verb"
        );
        return $count > 0;
    }

    /**
     * Update Solr index (merged records and individual records)
     *
     * @param string|null $fromDate   Starting date for updates (if empty
     *                                string, last update date stored in the database
     *                                is used and if null, all records are processed)
     * @param string      $sourceId   Comma-separated list of source IDs to update,
     *                                or empty or * for all sources
     * @param string      $singleId   Export only a record with the given ID
     * @param bool        $noCommit   If true, changes are not explicitly committed
     * @param bool        $delete     If true, records in the given $sourceId are all
     *                                deleted
     * @param string      $compare    If set, just compare the records with the ones
     *                                already in the Solr index and write any
     *                                differences in a file given in this parameter
     * @param string      $dumpPrefix If specified, the Solr records are dumped into
     *                                files and not sent to Solr.
     *
     * @return void
     */
    public function updateRecords($fromDate = null, $sourceId = '', $singleId = '',
        $noCommit = false, $delete = false, $compare = false, $dumpPrefix = ''
    ) {
        if ($compare && $compare != '-') {
            file_put_contents($compare, '');
        }

        $this->dumpPrefix = $dumpPrefix;

        $verb = $compare ? 'compared' : ($this->dumpPrefix ? 'dumped' : 'indexed');
        $initVerb = $compare
            ? 'Comparing'
            : ($this->dumpPrefix ? 'Dumping' : 'Indexing');

        $childPid = null;
        try {
            if ($this->backgroundUpdates && !$compare) {
                $this->log->log(
                    'updateRecords',
                    "Using {$this->backgroundUpdates} thread(s) for updates"
                );
            }

            $needCommit = false;

            if (isset($fromDate) && $fromDate) {
                $mongoFromDate = new MongoDate(strtotime($fromDate));
            }

            if (!isset($fromDate)) {
                $state = $this->db->state->findOne(['_id' => 'Last Index Update']);
                if (isset($state)) {
                    $mongoFromDate = $state['value'];
                } else {
                    unset($mongoFromDate);
                }
            }
            $from = isset($mongoFromDate)
                ? date('Y-m-d H:i:s', $mongoFromDate->sec) : 'the beginning';
            // Take the last indexing date now and store it when done
            $lastIndexingDate = new MongoDate();

            if (!$delete && $this->threadedMergedRecordUpdate && !$compare) {
                $childPid = pcntl_fork();
                if ($childPid == -1) {
                    throw new Exception(
                        "Could not fork merged record background update child"
                    );
                }
            }

            if (!$childPid) {
                $needCommit = $this->processMerged(
                    isset($mongoFromDate) ? $mongoFromDate : null,
                    $sourceId,
                    $singleId,
                    $noCommit,
                    $delete,
                    $compare
                );

                if ($childPid !== null) {
                    exit($needCommit ? 1 : 0);
                }
            }

            if ($delete) {
                return;
            }

            $this->log->log(
                'updateRecords', "Creating individual record list (from $from)"
            );
            $params = [];
            if ($singleId) {
                $params['_id'] = $singleId;
                $params['dedup_id'] = ['$exists' => false];
                $lastIndexingDate = null;
            } else {
                if (isset($mongoFromDate)) {
                    $params['updated'] = ['$gte' => $mongoFromDate];
                }
                if ($sourceId) {
                    $sources = explode(',', $sourceId);
                    if (count($sources) == 1) {
                        $params['source_id'] = $sourceId;
                    } else {
                        $sourceParams = [];
                        foreach ($sources as $source) {
                            $sourceParams[] = ['source_id' => $source];
                        }
                        $params['$or'] = $sourceParams;
                    }
                }
                $params['dedup_id'] = ['$exists' => false];
                $params['update_needed'] = false;
            }
            $records = $this->db->record->find($params);
            $records->immortal(true);

            $total = $this->counts ? $records->count() : 'the';
            $count = 0;
            $mergedComponents = 0;
            $deleted = 0;
            if ($noCommit) {
                $this->log->log(
                    'updateRecords',
                    "$initVerb $total individual records (with no forced commits)"
                );
            } else {
                $this->log->log(
                    'updateRecords',
                    "$initVerb $total individual records (max commit interval "
                    . "{$this->commitInterval} records)"
                );
            }
            $pc = new PerformanceCounter();
            $this->initBufferedUpdate();
            foreach ($records as $record) {
                if (isset($this->terminate)) {
                    if ($childPid) {
                        $this->log->log(
                            'updateRecords',
                            'Waiting for child process to terminate...'
                        );
                        while (1) {
                            $pid = pcntl_waitpid($childPid, $status, WNOHANG);
                            if ($pid > 0) {
                                break;
                            }
                            sleep(10);
                        }
                    }
                    $this->log->log(
                        'updateRecords',
                        'Termination upon request (individual record handler)'
                    );
                    exit(1);
                }
                if (isset($record['update_needed']) && $record['update_needed']) {
                    $this->log->log(
                        'updateRecords',
                        "Record {$record['_id']} needs deduplication and would not"
                        . " be processed in a normal update",
                        Logger::WARNING
                    );
                }

                if ($record['deleted']) {
                    if (!$compare) {
                        $this->bufferedDelete((string)$record['_id']);
                    }
                    ++$count;
                    ++$deleted;
                } else {
                    $data = $this->createSolrArray($record, $mergedComponents);
                    if ($data === false) {
                        continue;
                    }

                    if ($this->verbose) {
                        echo "Metadata for record {$record['_id']}: \n";
                        $this->prettyPrint($data);
                    }

                    ++$count;

                    if (!$compare) {
                        $res = $this->bufferedUpdate(
                            $data, $count, $childPid || $noCommit
                        );
                    } else {
                        $res = $count % 1000 == 0;
                        $this->compareWithSolrRecord($data, $compare);
                    }
                    if ($res) {
                        $pc->add($count);
                        $avg = $pc->getSpeed();
                        $this->log->log(
                            'updateRecords',
                            "$count individual records (of which $deleted deleted) "
                            . "with $mergedComponents merged parts $verb, "
                            . "$avg records/sec"
                        );

                        // Check child status
                        if ($childPid) {
                            $pid = pcntl_waitpid($childPid, $status, WNOHANG);
                            if ($pid > 0) {
                                $childPid = null;
                                $exitCode = pcntl_wexitstatus($status);
                                if ($exitCode == 1) {
                                    $needCommit = true;
                                } elseif ($exitCode) {
                                    $this->log->log(
                                        'updateRecords',
                                        "Merged record update thread failed, "
                                        . "aborting",
                                        Logger::ERROR
                                    );
                                    throw new Exception(
                                        'Merged record update thread failed'
                                    );
                                }
                            }
                        }
                    }
                }
            }
            $this->flushUpdateBuffer();

            if (isset($lastIndexingDate) && !$compare) {
                $state
                    = ['_id' => "Last Index Update", 'value' => $lastIndexingDate];
                $this->db->state->save($state);
            }
            if ($count > 0) {
                $needCommit = true;
            }
            $this->log->log(
                'updateRecords',
                "Total $count individual records (of which $deleted deleted) with "
                . "$mergedComponents merged parts $verb"
            );

            if ($childPid) {
                // Wait for child to finish
                while (1) {
                    $pid = pcntl_waitpid($childPid, $status, WNOHANG);
                    if ($pid > 0) {
                        if (pcntl_wexitstatus($status) == 1) {
                            $needCommit = true;
                        }
                        break;
                    }
                    sleep(10);
                }
            }

            if (!$noCommit && $needCommit && !$compare && !$this->dumpPrefix) {
                $this->waitForHttpChildren();
                $this->log->log('updateRecords', "Final commit...");
                $this->solrRequest('{ "commit": {} }');
                $this->waitForHttpChildren();
                $this->log->log('updateRecords', "Commit complete");
            }
        } catch (Exception $e) {
            $this->log->log(
                'updateRecords',
                'Exception: ' . $e->getMessage() . ' at ' . $e->getFile() . ':'
                . $e->getLine(),
                Logger::FATAL
            );
            if ($childPid) {
                // Kill the child process too
                posix_kill($childPid, SIGINT);
                // Wait for child to finish
                while (1) {
                    $pid = pcntl_waitpid($childPid, $status, WNOHANG);
                    if ($pid > 0) {
                        break;
                    }
                    sleep(10);
                }
            }

            if ($this->threadedMergedRecordUpdate && !$childPid) {
                exit(2);
            }
        }
    }

    /**
     * Delete all records belonging to the given source from the index
     *
     * @param string $sourceId Source ID
     *
     * @return void
     */
    public function deleteDataSource($sourceId)
    {
        $this->solrRequest('{ "delete": { "query": "id:' . $sourceId . '.*" } }');
        $this->solrRequest('{ "commit": {} }', 4 * 60 * 60);
        $this->waitForHttpChildren();
    }

    /**
     * Optimize the Solr index
     *
     * @return void
     */
    public function optimizeIndex()
    {
        $this->solrRequest('{ "optimize": {} }', 4 * 60 * 60);
        $this->waitForHttpChildren();
    }

    /**
     * Count distinct values in the specified field (that would be added to the
     * Solr index)
     *
     * @param string $sourceId Source ID
     * @param string $field    Field name
     * @param bool   $mapped   Whether to count values after any mapping files are
     *                         are processed
     *
     * @return void
     */
    public function countValues($sourceId, $field, $mapped = false)
    {
        $this->log->log('countValues', "Creating record list");
        $params = ['deleted' => false];
        if ($sourceId) {
            $params['source_id'] = $sourceId;
        }
        $records = $this->db->record->find($params);
        $records->immortal(true);
        $this->log->log('countValues', "Counting values");
        $values = [];
        $count = 0;
        foreach ($records as $record) {
            $source = $record['source_id'];
            if (!isset($this->settings[$source])) {
                // Try to reload data source settings as they might have been updated
                // during a long run
                $this->loadDatasources();
                if (!isset($this->settings[$source])) {
                    $this->log->log(
                        'countValues',
                        "No settings found for data source '$source'",
                        Logger::FATAL
                    );
                    throw new Exception(
                        'countValues', "No settings found for data source '$source'"
                    );
                }
            }
            $settings = $this->settings[$source];
            $mergedComponents = 0;
            if ($mapped) {
                $data = $this->createSolrArray($record, $mergedComponents);
            } else {
                $metadataRecord = RecordFactory::createRecord(
                    $record['format'],
                    MetadataUtils::getRecordData($record, true),
                    $record['oai_id'],
                    $record['source_id']
                );
                if (isset($settings['solrTransformationXSLT'])) {
                    $params = [
                        'source_id' => $source,
                        'institution' => $settings['institution'],
                        'format' => $settings['format'],
                        'id_prefix' => $settings['idPrefix']
                    ];
                    $data = $settings['solrTransformationXSLT']
                        ->transformToSolrArray($metadataRecord->toXML(), $params);
                } else {
                    $prependTitleWithSubtitle
                        = isset($settings['prepend_title_with_subtitle'])
                            ? $settings['prepend_title_with_subtitle'] : true;
                    $data = $metadataRecord->toSolrArray($prependTitleWithSubtitle);
                    $this->enrich($source, $settings, $metadataRecord, $data);
                }
            }
            if (isset($data[$field])) {
                $fieldArray = is_array($data[$field])
                    ? $data[$field] : [$data[$field]];
                foreach ($fieldArray as $value) {
                    if (!isset($values[$value])) {
                        $values[$value] = 1;
                    } else {
                        ++$values[$value];
                    }
                }
            }
            ++$count;
            if ($count % 1000 == 0) {
                $this->log->log('countValues', "$count records processed");
                if ($this->verbose) {
                    echo "Current list:\n";
                    arsort($values, SORT_NUMERIC);
                    foreach ($values as $key => $value) {
                        echo "$key: $value\n";
                    }
                    echo "\n";
                }
            }
        }
        arsort($values, SORT_NUMERIC);
        foreach ($values as $key => $value) {
            echo "$key: $value\n";
        }
    }

    /**
     * Map source format to Solr format
     *
     * @param string $source Source ID
     * @param string $format Format
     *
     * @return string Mapped format string
     */
    public function mapFormat($source, $format)
    {
        $settings = $this->settings[$source];

        if (isset($settings['mappingFiles'][$source]['format'])) {
            $map = $settings['mappingFiles'][$source]['format'];
            if (!empty($format)) {
                if (isset($map[$format])) {
                    return $map[$format];
                }
                if (isset($map['##default'])) {
                    return $map['##default'];
                }
            } elseif (isset($map['##empty'])) {
                return $map['##empty'];
            } elseif (isset($map['##emptyarray'])) {
                return $map['##emptyarray'];
            }
        }
        return $format;
    }

    /**
     * Load data source settings
     *
     * @return void
     */
    protected function loadDatasources()
    {
        $dataSourceSettings
            = parse_ini_file("{$this->basePath}/conf/datasources.ini", true);
        $this->settings = [];
        foreach ($dataSourceSettings as $source => $settings) {
            if (!isset($settings['institution'])) {
                throw new Exception("Error: institution not set for $source\n");
            }
            if (!isset($settings['format'])) {
                throw new Exception("Error: format not set for $source\n");
            }
            $this->settings[$source] = $settings;
            $this->settings[$source]['idPrefix'] = isset($settings['idPrefix'])
                && $settings['idPrefix'] ? $settings['idPrefix'] : $source;
            $this->settings[$source]['componentParts']
                = isset($settings['componentParts']) && $settings['componentParts']
                    ? $settings['componentParts'] : 'as_is';
            $this->settings[$source]['indexMergedParts']
                = isset($settings['indexMergedParts'])
                    ? $settings['indexMergedParts'] : true;
            $this->settings[$source]['solrTransformationXSLT']
                = isset($settings['solrTransformation'])
                    && $settings['solrTransformation']
                    ? new XslTransformation(
                        $this->basePath . '/transformations',
                        $settings['solrTransformation']
                    ) : null;
            if (!isset($this->settings[$source]['dedup'])) {
                $this->settings[$source]['dedup'] = false;
            }
            $this->settings[$source]['mappingFiles'] = [];

            foreach ($settings as $key => $value) {
                if (substr($key, -8, 8) == '_mapping') {
                    $field = substr($key, 0, -8);
                    $this->settings[$source]['mappingFiles'][$field]
                        = $this->readMappingFile(
                            $this->basePath . '/mappings/' . $value
                        );
                }
            }

            $this->settings[$source]['extraFields'] = [];
            if (isset($settings['extrafields'])) {
                foreach ($settings['extrafields'] as $extraField) {
                    list($field, $value) = explode(':', $extraField, 2);
                    $this->settings[$source]['extraFields'][] = [$field => $value];
                }
            }
        }
    }

    /**
     * Create Solr array for the given record
     *
     * @param array   $record           Mongo record
     * @param integer $mergedComponents Number of component parts merged to the
     * record
     *
     * @return string[]
     * @throws Exception
     */
    protected function createSolrArray($record, &$mergedComponents)
    {
        global $configArray;

        $metadataRecord = RecordFactory::createRecord(
            $record['format'],
            MetadataUtils::getRecordData($record, true),
            $record['oai_id'],
            $record['source_id']
        );

        $source = $record['source_id'];
        if (!isset($this->settings[$source])) {
            // Try to reload data source settings as they might have been updated
            // during a long run
            $this->loadDatasources();
            if (!isset($this->settings[$source])) {
                $this->log->log(
                    'createSolrArray',
                    "No settings found for data source '$source', record "
                    . "{$record['_id']}: " . $this->prettyPrint($record, true),
                    Logger::FATAL
                );
                throw new Exception("No settings found for data source '$source'");
            }
        }
        $settings = $this->settings[$source];
        $hiddenComponent = false;
        if (isset($record['host_record_id'])) {
            if ($settings['componentParts'] == 'merge_all') {
                $hiddenComponent = true;
            } elseif ($settings['componentParts'] == 'merge_non_articles'
                || $settings['componentParts'] == 'merge_non_earticles'
            ) {
                $format = $metadataRecord->getFormat();
                if (!in_array($format, $this->allArticleFormats)) {
                    $hiddenComponent = true;
                } elseif (in_array($format, $this->articleFormats)) {
                    $hiddenComponent = true;
                }
            }
        }

        if ($hiddenComponent && !$settings['indexMergedParts']) {
            return false;
        }

        $hasComponentParts = false;
        $components = null;
        if (!isset($record['host_record_id'])) {
            // Fetch info whether component parts exist and need to be merged
            if (!$record['linking_id']) {
                $this->log->log(
                    'createSolrArray',
                    "linking_id missing for record '{$record['_id']}'",
                    Logger::ERROR
                );
            } else {
                $components = $this->db->record->find(
                    [
                        'source_id' => $record['source_id'],
                        'host_record_id' => $record['linking_id'],
                        'deleted' => false
                    ]
                );
                $hasComponentParts = $components->hasNext();
                $format = $metadataRecord->getFormat();
                $merge = false;
                if ($settings['componentParts'] == 'merge_all') {
                    $merge = true;
                } elseif (!in_array($format, $this->allJournalFormats)) {
                    $merge = true;
                } elseif (in_array($format, $this->journalFormats)
                    && $settings['componentParts'] == 'merge_non_earticles'
                ) {
                    $merge = true;
                }
                if (!$merge) {
                    unset($components);
                }
            }
        }

        if (isset($components)) {
            $mergedComponents += $metadataRecord->mergeComponentParts($components);
        }
        if (isset($settings['solrTransformationXSLT'])) {
            $params = [
                'source_id' => $source,
                'institution' => $settings['institution'],
                'format' => $settings['format'],
                'id_prefix' => $settings['idPrefix']
            ];
            $data = $settings['solrTransformationXSLT']
                ->transformToSolrArray($metadataRecord->toXML(), $params);
        } else {
            $prependTitleWithSubtitle
                = isset($settings['prepend_title_with_subtitle'])
                    ? $settings['prepend_title_with_subtitle'] : true;
            $data = $metadataRecord->toSolrArray($prependTitleWithSubtitle);
            $this->enrich($source, $settings, $metadataRecord, $data);
        }

        $data['id'] = $record['_id'];

        // Record links between host records and component parts
        if ($metadataRecord->getIsComponentPart()) {
            $hostRecord = null;
            if (isset($record['host_record_id']) && $this->db) {
                $hostRecord = $this->db->record->findOne(
                    [
                        'source_id' => $record['source_id'],
                        'linking_id' => $record['host_record_id']
                    ]
                );
            }
            if (!$hostRecord) {
                if (isset($record['host_record_id'])) {
                    $this->log->log(
                        'createSolrArray',
                        "Host record '" . $record['host_record_id']
                        . "' not found for record '" . $record['_id'] . "'",
                        Logger::WARNING
                    );
                }
                $data['container_title'] = $metadataRecord->getContainerTitle();
            } else {
                $data['hierarchy_parent_id'] = $hostRecord['_id'];
                $hostMetadataRecord = RecordFactory::createRecord(
                    $hostRecord['format'],
                    MetadataUtils::getRecordData($hostRecord, true),
                    $hostRecord['oai_id'],
                    $hostRecord['source_id']
                );
                $data['container_title'] = $data['hierarchy_parent_title']
                    = $hostMetadataRecord->getTitle();
            }
            $data['container_volume'] = $metadataRecord->getVolume();
            $data['container_issue'] = $metadataRecord->getIssue();
            $data['container_start_page'] = $metadataRecord->getStartPage();
            $data['container_reference'] = $metadataRecord->getContainerReference();
        } else {
            // Add prefixes to hierarchy linking fields
            foreach (['hierarchy_top_id', 'hierarchy_parent_id', 'is_hierarchy_id']
                as $field
            ) {
                if (isset($data[$field]) && $data[$field]) {
                    $data[$field] = $record['source_id'] . '.' . $data[$field];
                }
            }
        }
        if ($hasComponentParts) {
            $data['is_hierarchy_id'] = $record['_id'];
            $data['is_hierarchy_title'] = $metadataRecord->getTitle();
        }

        if (!isset($data['institution'])) {
            $data['institution'] = $settings['institution'];
        }

        foreach ($settings['extraFields'] as $extraField) {
            $fieldName = key($extraField);
            $fieldValue = current($extraField);
            if (isset($data[$fieldName])) {
                if (!is_array($data[$fieldName])) {
                    $data[$fieldName] = [$data[$fieldName]];
                }
                $data[$fieldName][] = $fieldValue;
            } else {
                $data[$fieldName] = $fieldValue;
            }
        }

        // Map field values according to any mapping files
        foreach ($settings['mappingFiles'] as $field => $map) {
            if (isset($data[$field]) && !empty($data[$field])) {
                if (is_array($data[$field])) {
                    foreach ($data[$field] as &$value) {
                        if (isset($map[$value])) {
                            $value = $map[$value];
                        } elseif (isset($map['##default'])) {
                            $value = $map['##default'];
                        }
                    }
                    $data[$field] = array_values(array_unique($data[$field]));
                } else {
                    if (isset($map[$data[$field]])) {
                        $data[$field] = $map[$data[$field]];
                    } elseif (isset($map['##default'])) {
                        $data[$field] = $map['##default'];
                    }
                }
            } elseif (isset($map['##empty'])) {
                $data[$field] = $map['##empty'];
            } elseif (isset($map['##emptyarray'])) {
                $data[$field] = [$map['##emptyarray']];
            }
        }

        // Special case: Special values for building (institution/location).
        // Used by default if building is set as a hierarchical facet.
        if ($this->buildingHierarchy || isset($settings['institutionInBuilding'])) {
            $useInstitution = isset($settings['institutionInBuilding'])
                ? $settings['institutionInBuilding'] : 'institution';
            switch ($useInstitution) {
            case 'driver':
                $institutionCode = $data['institution'];
                break;
            case 'none':
                $institutionCode = '';
                break;
            case 'source':
                $institutionCode = $source;
                break;
            case 'institution/source':
                $institutionCode = $settings['institution'] . '/' . $source;
                break;
            default:
                $institutionCode = $settings['institution'];
                break;
            }
            if ($institutionCode) {
                if (isset($data['building']) && $data['building']) {
                    if (is_array($data['building'])) {
                        foreach ($data['building'] as &$building) {
                            // Allow also empty values that might result from
                            // mapping tables
                            if ($building !== '') {
                                $building = "$institutionCode/$building";
                            }
                        }
                    } else {
                        $data['building']
                            = $institutionCode . '/' . $data['building'];
                    }
                } else {
                    $data['building'] = [$institutionCode];
                }
            }
        }

        // Hierarchical facets
        if (isset($configArray['Solr']['hierarchical_facets'])) {
            foreach ($configArray['Solr']['hierarchical_facets'] as $facet) {
                if (!isset($data[$facet])) {
                    continue;
                }
                $array = [];
                if (!is_array($data[$facet])) {
                    $data[$facet] = [$data[$facet]];
                }
                foreach ($data[$facet] as $datavalue) {
                    if ($datavalue === '') {
                        continue;
                    }
                    $values = explode('/', $datavalue);
                    $hierarchyString = '';
                    for ($i = 0; $i < count($values); $i++) {
                        $hierarchyString .= '/' . $values[$i];
                        $array[] = ($i) . $hierarchyString . '/';
                    }
                }
                $data[$facet] = $array;
            }
        }

        if (!isset($data['allfields'])) {
            $all = [];
            foreach ($data as $key => $field) {
                if (in_array(
                    $key, ['fullrecord', 'thumbnail', 'id', 'recordtype', 'ctrlnum']
                )) {
                    continue;
                }
                if (is_array($field)) {
                    $all = array_merge($all, $field);
                } else {
                    $all[] = $field;
                }
            }
            $data['allfields'] = MetadataUtils::array_iunique($all);
        }

        $data['first_indexed']
            = MetadataUtils::formatTimestamp($record['created']->sec);
        $data['last_indexed'] = MetadataUtils::formatTimestamp($record['date']->sec);
        $data['recordtype'] = $record['format'];
        if (!isset($data['fullrecord'])) {
            $data['fullrecord'] = $metadataRecord->toXML();
        }
        if (!is_array($data['format'])) {
            $data['format'] = [$data['format']];
        }

        if (isset($configArray['Solr']['format_in_allfields'])
            && $configArray['Solr']['format_in_allfields']
        ) {
            foreach ($data['format'] as $format) {
                $data['allfields'][] = MetadataUtils::normalize($format);
            }
        }

        if ($hiddenComponent) {
            $data['hidden_component_boolean'] = true;
        }

        foreach ($data as $key => &$values) {
            if (is_array($values)) {
                $values = array_values(array_unique($values));
                $values = array_map(
                    function($value) {
                        return MetadataUtils::normalizeUnicode($value);
                    },
                    $values
                );
            } elseif ($key != 'fullrecord') {
                $values = MetadataUtils::normalizeUnicode($values);
            }
        }

        $data = array_filter(
            $data,
            function($value) {
                return !(empty($value) && $value !== 0 && $value !== 0.0
                    && $value !== '0'
                );
            }
        );

        return $data;
    }

    /**
     * Merge two Solr records
     *
     * @param string[] $merged Merged (base) record
     * @param string[] $add    Record to merge into $merged
     *
     * @return string[] Resulting merged record
     */
    protected function mergeRecords($merged, $add)
    {
        if (empty($merged)) {
            $merged['local_ids_str_mv'] = [$add['id']];
        } else {
            $merged['local_ids_str_mv'][] = $add['id'];
        }
        foreach ($add as $key => $value) {
            $authorSpecial = $key == 'author'
                && isset($this->mergedFields['author=author2']);
            if (substr($key, -3, 3) == '_mv' || isset($this->mergedFields[$key])
                || ($authorSpecial && isset($merged['author'])
                && $merged['author'] !== $value)
            ) {
                if ($authorSpecial) {
                    $key = 'author2';
                }
                if (!isset($merged[$key])) {
                    $merged[$key] = [];
                } elseif (!is_array($merged[$key])) {
                    $merged[$key] = [$merged[$key]];
                }
                $values = is_array($value) ? $value : [$value];
                $merged[$key] = array_values(array_merge($merged[$key], $values));
            } elseif (isset($this->singleFields[$key])
                || ($authorSpecial && !isset($merged[$key]))
            ) {
                if (empty($merged[$key])) {
                    $merged[$key] = $value;
                }
            } elseif ($key == 'allfields') {
                if (!isset($merged['allfields'])) {
                    $merged['allfields'] = [];
                }
                $merged['allfields'] = array_values(
                    array_merge($merged['allfields'], $add['allfields'])
                );
            }
        }

        return $merged;
    }

    /**
     * Compare given record with the already one in Solr
     *
     * @param array  $record  Record
     * @param string $logfile Log file where results are written
     *
     * @throws Exception
     * @return void
     */
    protected function compareWithSolrRecord($record, $logfile)
    {
        global $configArray;

        $ignoreFields = [
            'allfields', 'allfields_unstemmed', 'fulltext', 'fulltext_unstemmed',
            'spelling', 'spellingShingle', 'authorStr', 'author2Str', 'publisherStr',
            'publishDateSort', 'topic_browse', 'hierarchy_browse',
            'first_indexed', 'last_indexed', '_version_',
            'fullrecord', 'title_full_unstemmed', 'title_fullStr',
            'author_additionalStr'
        ];

        if (isset($configArray['Solr']['ignore_in_comparison'])) {
            $ignoreFields = array_merge(
                $ignoreFields,
                explode(',', $configArray['Solr']['ignore_in_comparison'])
            );
        }

        if (!isset($configArray['Solr']['search_url'])) {
            throw new Exception('search_url not set in ini file Solr section');
        }

        $this->initSolrRequest();
        $this->request->setMethod(HTTP_Request2::METHOD_GET);
        $url = $configArray['Solr']['search_url'];
        $url .= '?q=id:"' . urlencode($record['id']) . '"&wt=json';
        $this->request->setUrl($url);

        $response = $this->request->send();
        if ($response->getStatus() != 200) {
            $this->log->log(
                'compareWithSolrRecord',
                "Could not fetch record (url $url), status code "
                . $response->getStatus()
            );
            return;
        }

        $solrResponse = json_decode($response->getBody(), true);
        $solrRecord = isset($solrResponse['response']['docs'][0])
            ? $solrResponse['response']['docs'][0]
            : [];

        $differences = '';
        $allFields = array_unique(
            array_merge(array_keys($record), array_keys($solrRecord))
        );
        $allFields = array_diff($allFields, $ignoreFields);
        foreach ($allFields as $field) {
            if (!isset($solrRecord[$field])
                || !isset($record[$field])
                || $record[$field] != $solrRecord[$field]
            ) {
                $valueDiffs = '';

                $values = isset($record[$field])
                    ? is_array($record[$field])
                        ? $record[$field]
                        : [$record[$field]]
                    : [];

                $solrValues = isset($solrRecord[$field])
                    ? is_array($solrRecord[$field])
                        ? $solrRecord[$field]
                        : [$solrRecord[$field]]
                    : [];

                foreach ($solrValues as $solrValue) {
                    if (!in_array($solrValue, $values)) {
                        $valueDiffs .= "--- $solrValue" . PHP_EOL;
                    }
                }
                foreach ($values as $value) {
                    if (!in_array($value, $solrValues)) {
                        $valueDiffs .= "+++ $value " . PHP_EOL;
                    }
                }

                if ($valueDiffs) {
                    $differences .= "$field:" . PHP_EOL . $valueDiffs;
                }
            }
        }
        if ($differences) {
            $msg = "Record {$record['id']} would be changed: " . PHP_EOL
                . $differences . PHP_EOL;
            if ($logfile == '-') {
                echo $msg;
            } else {
                file_put_contents($logfile, $msg, FILE_APPEND);
            }
        }
    }

    /**
     * Initialize the Solr request object
     *
     * @return void
     */
    protected function initSolrRequest()
    {
        global $configArray;

        if (!isset($this->request)) {
            $this->request = new HTTP_Request2(
                $configArray['Solr']['update_url'],
                HTTP_Request2::METHOD_POST,
                ['ssl_verify_peer' => false]
            );
            if (isset($timeout)) {
                $this->request->setConfig('timeout', $timeout);
            }
            $this->request->setHeader('Connection', 'Keep-Alive');
            $this->request->setHeader('User-Agent', 'RecordManager');
            if (isset($configArray['Solr']['username'])
                && isset($configArray['Solr']['password'])
            ) {
                $this->request->setAuth(
                    $configArray['Solr']['username'],
                    $configArray['Solr']['password'],
                    HTTP_Request2::AUTH_BASIC
                );
            }
        }
    }

    /**
     * Make a JSON request to the Solr server
     *
     * @param string       $body    The JSON request
     * @param integer|null $timeout If specified, the HTTP call timeout in seconds
     *
     * @return void
     */
    protected function solrRequest($body, $timeout = null)
    {
        global $configArray;

        $this->initSolrRequest();
        if ($this->backgroundUpdates) {
            if ($this->backgroundUpdates <= count($this->httpPids)) {
                $this->waitForAHttpChild();
            }
            $pid = pcntl_fork();
            if ($pid == -1) {
                throw new Exception("Could not fork background update child");
            } elseif ($pid) {
                $this->httpPids[] = $pid;
                return;
            }
        }
        $this->request->setHeader('Content-Type', 'application/json');
        $this->request->setBody($body);

        $response = null;
        $maxTries = $this->maxUpdateTries;
        for ($try = 1; $try <= $maxTries; $try++) {
            try {
                $response = $this->request->send();
            } catch (Exception $e) {
                if ($try < $maxTries) {
                    $this->log->log(
                        'solrRequest',
                        'Solr server request failed (' . $e->getMessage()
                        . "), retrying in {$this->updateRetryWait} seconds...",
                        Logger::WARNING
                    );
                    sleep($this->updateRetryWait);
                    continue;
                }
                if ($this->backgroundUpdates) {
                    $this->log->log(
                        'solrRequest',
                        'Solr server request failed (' . $e->getMessage()
                        . "). URL:\n" . $configArray['Solr']['update_url']
                        . "\nRequest:\n$body",
                        Logger::FATAL
                    );
                    // Kill parent and self
                    posix_kill(posix_getppid(), SIGQUIT);
                    posix_kill(getmypid(), SIGKILL);
                } else {
                    throw $e;
                }
            }
            if ($try < $maxTries) {
                $code = is_null($response) ? 999 : $response->getStatus();
                if ($code >= 300) {
                    $this->log->log(
                        'solrRequest',
                        "Solr server request failed ($code), retrying in "
                        . "{$this->updateRetryWait} seconds...",
                        Logger::WARNING
                    );
                    sleep($this->updateRetryWait);
                    continue;
                }
            }
            break;
        }
        $code = is_null($response) ? 999 : $response->getStatus();
        if ($code >= 300) {
            if ($this->backgroundUpdates) {
                $this->log->log(
                    'solrRequest',
                    "Solr server request failed ($code). URL:\n"
                    . $configArray['Solr']['update_url']
                    . "\nRequest:\n$body\n\nResponse:\n"
                    . $response->getBody(),
                    Logger::FATAL
                );
                // Kill parent and self
                posix_kill(posix_getppid(), SIGQUIT);
                posix_kill(getmypid(), SIGKILL);
            } else {
                throw new Exception(
                    "Solr server request failed ($code). URL:\n"
                    . $configArray['Solr']['update_url']
                    . "\nRequest:\n$body\n\nResponse:\n" . $response->getBody()
                );
            }
        }
        if ($this->backgroundUpdates) {
            // Don't let PHP cleanup e.g. the Mongo connection
            posix_kill(getmypid(), SIGKILL);
        }
    }

    /**
     * Wait for all http requests to complete
     *
     * @throws Exception
     * @return void
     */
    protected function waitForHttpChildren()
    {
        foreach ($this->httpPids as $httpPid) {
            pcntl_waitpid($httpPid, $status);
            if (pcntl_wexitstatus($status) != 0) {
                throw new Exception("Aborting due to failed HTTP request");
            }
        }
        $this->httpPids = [];
    }

    /**
     * Wait for a single http request to complete
     *
     * @throws Exception
     * @return void
     */
    protected function waitForAHttpChild()
    {
        $startTime = microtime(true);
        while (1) {
            foreach ($this->httpPids as $httpPid) {
                $pid = pcntl_waitpid($httpPid, $status, WNOHANG);
                if ($pid > 0) {
                    if (pcntl_wexitstatus($status) != 0) {
                        throw new Exception("Aborting due to failed HTTP request");
                    }
                    $this->httpPids = array_diff($this->httpPids, [$pid]);
                    if ($this->verbose) {
                        $waitTime = microtime(true) - $startTime;
                        if ($waitTime > 1) {
                            echo "Waited " . round(microtime(true) - $startTime, 4) .
                                " seconds for an HTTP request to complete\n";
                        }
                    }
                    return;
                }
            }
            sleep(10);
        }
    }

    /**
     * Initialize the record update buffer
     *
     * @return void
     */
    protected function initBufferedUpdate()
    {
        $this->buffer = '';
        $this->bufferLen = 0;
        $this->buffered = 0;
        $this->bufferedDeletions = [];
    }

    /**
     * Update Solr index in a batch
     *
     * @param array $data     Record metadata
     * @param int   $count    Number of records processed so far
     * @param bool  $noCommit Whether to not do any explicit commits
     *
     * @return boolean        False when buffering, true when buffer is flushed
     */
    protected function bufferedUpdate($data, $count, $noCommit)
    {
        $result = false;

        $jsonData = json_encode($data);
        if ($this->buffered > 0) {
            $this->buffer .= ",\n";
        }
        $this->buffer .= $jsonData;
        $this->bufferLen += strlen($jsonData);
        if (++$this->buffered >= $this->maxUpdateRecords
            || $this->bufferLen > $this->maxUpdateSize
        ) {
            $request = "[\n{$this->buffer}\n]";
            if ($this->dumpPrefix) {
                file_put_contents(
                    $this->getDumpFileName($this->dumpPrefix),
                    $request,
                    FILE_APPEND | LOCK_EX
                );
            } else {
                $this->solrRequest($request);
            }
            $this->buffer = '';
            $this->bufferLen = 0;
            $this->buffered = 0;
            $result = true;
        }
        if (!$noCommit && !$this->dumpPrefix && $count % $this->commitInterval == 0
        ) {
            $this->waitForHttpChildren();
            $this->log->log('bufferedUpdate', "Intermediate commit...");
            $this->solrRequest('{ "commit": {} }');
            $this->waitForHttpChildren();
            $this->log->log('bufferedUpdate', "Intermediate commit complete");
        }
        return $result;
    }

    /**
     * Delete Solr records in a batch
     *
     * @param string $id Record ID
     *
     * @return boolean False when buffering, true when buffer is flushed
     */
    protected function bufferedDelete($id)
    {
        if ($this->dumpPrefix) {
            return false;
        }
        $this->bufferedDeletions[] = '"delete":{"id":"' . $id . '"}';
        if (count($this->bufferedDeletions) >= 1000) {
            $this->solrRequest("{" . implode(',', $this->bufferedDeletions) . "}");
            $this->bufferedDeletions = [];
            return true;
        }
        return false;
    }

    /**
     * Flush the buffered updates to Solr
     *
     * @return void
     */
    protected function flushUpdateBuffer()
    {
        if ($this->buffered > 0) {
            $request = "[\n{$this->buffer}\n]";
            if ($this->dumpPrefix) {
                file_put_contents(
                    $this->getDumpFileName($this->dumpPrefix),
                    $request,
                    FILE_APPEND | LOCK_EX
                );
            } else {
                $this->solrRequest($request);
            }
        }
        if (!empty($this->bufferedDeletions)) {
            $this->solrRequest("{" . implode(',', $this->bufferedDeletions) . "}");
            $this->bufferedDeletions = [];
        }
        $this->waitForHttpChildren();
    }

    /**
     * Read a mapping file (two strings separated by ' = ' per line)
     *
     * @param string $filename Mapping file name
     *
     * @throws Exception
     * @return string[string] Mappings
     */
    protected function readMappingFile($filename)
    {
        $mappings = [];
        $handle = fopen($filename, 'r');
        if (!$handle) {
            throw new Exception("Could not open mapping file '$filename'");
        }
        $lineno = 0;
        while (($line = fgets($handle))) {
            ++$lineno;
            $line = rtrim($line);
            if (!$line || $line[0] == ';') {
                continue;
            }
            $values = explode(' = ', $line, 2);
            if (!isset($values[1])) {
                if (strstr($line, ' =') === false) {
                    fclose($handle);
                    throw new Exception(
                        "Unable to parse mapping file '$filename' line "
                        . "(no ' = ' found): ($lineno) $line"
                    );
                }
                $values = explode(' =', $line, 2);
                $mappings[$values[0]] = '';
            } else {
                $mappings[$values[0]] = $values[1];
            }
        }
        fclose($handle);
        return $mappings;
    }

    /**
     * Enrich record according to the data source settings
     *
     * @param string $source   Source ID
     * @param array  $settings Data source settings
     * @param object $record   Metadata record
     * @param array  $data     Array of Solr fields
     *
     * @return void
     */
    protected function enrich($source, $settings, $record, &$data)
    {
        if (isset($settings['enrichments'])) {
            foreach ($settings['enrichments'] as $enrichment) {
                if (!isset($this->enrichments[$enrichment])) {
                    include_once "$enrichment.php";
                    $this->enrichments[$enrichment] = new $enrichment(
                        $this->db, $this->log
                    );
                }
                $this->enrichments[$enrichment]->enrich($source, $record, $data);
            }
        }
    }

    /**
     * Get a dump file name for a given prefix
     *
     * @param string $prefix File name prefix, may include path
     *
     * @return string File name for a newly created temp file
     */
    protected function getDumpFileName($prefix)
    {
        for ($i = 1; $i < 1000000; $i++) {
            $filename = "$prefix-$i.json";
            if (!file_exists($filename)) {
                touch($filename);
                return $filename;
            }
        }
        throw new Exception('Could not find a free dump file slot');
    }

    /**
     * Pretty-print a record
     *
     * @param array $data   Record data to print
     * @param bool  $return If true, the pretty-printed record is returned instead
     * of being echoed to screen.
     *
     * @return string
     */
    protected function prettyPrint($data, $return = false)
    {
        if (defined('JSON_PRETTY_PRINT') && defined('JSON_UNESCAPED_UNICODE')) {
<<<<<<< HEAD
            echo json_encode($data, JSON_PRETTY_PRINT + JSON_UNESCAPED_UNICODE)
                . "\n";
        } else {
            echo print_r($data, true) . "\n";
        }
=======
            $res = json_encode($data, JSON_PRETTY_PRINT + JSON_UNESCAPED_UNICODE)
                . "\n";
        } else {
            $res = print_r($data, true);
        }
        if ($return) {
            return $res;
        }
        echo $res;
        return $res;
>>>>>>> b6946845
    }
}<|MERGE_RESOLUTION|>--- conflicted
+++ resolved
@@ -2028,13 +2028,6 @@
     protected function prettyPrint($data, $return = false)
     {
         if (defined('JSON_PRETTY_PRINT') && defined('JSON_UNESCAPED_UNICODE')) {
-<<<<<<< HEAD
-            echo json_encode($data, JSON_PRETTY_PRINT + JSON_UNESCAPED_UNICODE)
-                . "\n";
-        } else {
-            echo print_r($data, true) . "\n";
-        }
-=======
             $res = json_encode($data, JSON_PRETTY_PRINT + JSON_UNESCAPED_UNICODE)
                 . "\n";
         } else {
@@ -2045,6 +2038,5 @@
         }
         echo $res;
         return $res;
->>>>>>> b6946845
     }
 }