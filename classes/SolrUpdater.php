--- conflicted
+++ resolved
@@ -265,29 +265,16 @@
     /**
      * Process merged (deduplicated) records
      *
-<<<<<<< HEAD
      * @param UTCDateTime $mongoFromDate Start date
      * @param string      $sourceId      Comma-separated list of source IDs to
      *                                   update, or empty or * for all sources
-     * @param string      $singleId      Export only a record with the given ID
+     * @param string      $singleId      Process only the record with the given ID
      * @param bool        $noCommit      If true, changes are not explicitly committed
      * @param bool        $delete        If true, records in the given $sourceId are
      *                                   all deleted
      * @param string      $compare       If set, just compare the records with the
      *                                   ones already in the Solr index and write any
      *                                   differences in a file given in this parameter
-=======
-     * @param MongoDate $mongoFromDate Start date
-     * @param string    $sourceId      Comma-separated list of source IDs to update,
-     *                                 or empty or * for all sources
-     * @param string    $singleId      Process only the record with the given ID
-     * @param bool      $noCommit      If true, changes are not explicitly committed
-     * @param bool      $delete        If true, records in the given $sourceId are
-     *                                 all deleted
-     * @param string    $compare       If set, just compare the records with the
-     *                                 ones already in the Solr index and write any
-     *                                 differences in a file given in this parameter
->>>>>>> d3927869
      *
      * @throws Exception
      * @return boolean Whether anything was updated
